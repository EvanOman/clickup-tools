"""Main CLI application entry point."""

import asyncio

import typer
from rich.console import Console
from rich.table import Table

from ..core import ClickUpClient, Config
from .commands import bulk, config, discover, setup, task, templates, workspace
from .commands import list as list_cmd

app = typer.Typer(
    name="clickup",
    help="🎯 ClickUp CLI - Powerful task management from the command line",
    add_completion=False,
    rich_markup_mode="rich",
)

# Add subcommands
app.add_typer(task.app, name="task", help="Task management commands")
app.add_typer(config.app, name="config", help="Configuration commands")
app.add_typer(setup.app, name="setup", help="Setup wizard and configuration")
app.add_typer(workspace.app, name="workspace", help="Workspace management commands")
app.add_typer(list_cmd.app, name="list", help="List management commands")
app.add_typer(bulk.app, name="bulk", help="Bulk operations and import/export")
app.add_typer(templates.app, name="template", help="Template management")
app.add_typer(discover.app, name="discover", help="Discover and navigate ClickUp hierarchy")

console = Console()


@app.command()
def status() -> None:
    """Show ClickUp connection status and current configuration."""

    async def _status() -> None:
        config_manager = Config()

        table = Table(title="ClickUp Status", show_header=True)
        table.add_column("Setting", style="cyan")
        table.add_column("Value", style="green")

        # Check API token (primary auth method)
        api_token = config_manager.get_api_token()
        has_token = config_manager.has_credentials()

        if api_token:
            # Mask the token for display
            if len(api_token) > 12:
                masked_token = f"{api_token[:8]}...{api_token[-4:]}"
            else:
                masked_token = "***"
            table.add_row("API Token", masked_token)
        else:
            table.add_row("API Token", "[red]Not configured[/red]")

        base_url = config_manager.get("base_url") or "N/A"
        table.add_row("Base URL", base_url)

        # Show friendly names with IDs in dim
        workspace_name = config_manager.get("default_workspace_name")
        workspace_id = config_manager.get("default_team_id")
        if workspace_name and workspace_id:
            table.add_row("Default Workspace", f"{workspace_name} [dim]({workspace_id})[/dim]")
        elif workspace_id:
            table.add_row("Default Workspace", f"[dim]{workspace_id}[/dim]")
        else:
            table.add_row("Default Workspace", "[dim]None[/dim]")

        space_name = config_manager.get("default_space_name")
        space_id = config_manager.get("default_space_id")
        if space_name and space_id:
            table.add_row("Default Space", f"{space_name} [dim]({space_id})[/dim]")
        elif space_id:
            table.add_row("Default Space", f"[dim]{space_id}[/dim]")
        else:
            table.add_row("Default Space", "[dim]None[/dim]")

        list_name = config_manager.get("default_list_name")
        list_id = config_manager.get("default_list_id")
        if list_name and list_id:
            table.add_row("Default List", f"{list_name} [dim]({list_id})[/dim]")
        elif list_id:
            table.add_row("Default List", f"[dim]{list_id}[/dim]")
        else:
            table.add_row("Default List", "[dim]None[/dim]")
        output_format = config_manager.get("output_format") or "json"
        table.add_row("Output Format", output_format)

        # Test authentication if API token is available
        if has_token:
            try:
                async with ClickUpClient(config_manager) as client:
                    is_valid, message, user = await client.validate_auth()
                    if is_valid and user:
                        table.add_row("Auth Status", f"[green]✅ Valid ({user.username})[/green]")
                    else:
                        table.add_row("Auth Status", f"[red]❌ {message}[/red]")
            except Exception as e:
                table.add_row("Auth Status", f"[red]❌ Error: {str(e)}[/red]")
        else:
            table.add_row("Auth Status", "[yellow]⚠️  No API token configured[/yellow]")

        console.print(table)

<<<<<<< HEAD
        if not client_id or not client_secret:
            console.print("\n[yellow]⚠️  No API credentials configured.[/yellow]")
            console.print("💡 Run '[bold]clickup setup wizard[/bold]' to get started.")
=======
        if not has_token:
            console.print(
                "\n[yellow]⚠️  No API token configured. Set CLICKUP_API_KEY environment variable "
                "or use 'clickup config set-token <token>'.[/yellow]"
            )
            console.print("💡 Get your API token from ClickUp Settings > Apps > API Token")
>>>>>>> cac0c950
        else:
            console.print("\n💡 Run '[bold]clickup setup wizard[/bold]' to configure your defaults.")
            console.print("   Use '[bold]clickup config switch-workspace[/bold]' to change workspace.")
            console.print("   Use '[bold]clickup config switch-space[/bold]' to change space.")

    asyncio.run(_status())


@app.command()
def version() -> None:
    """Show version information."""
    from . import __version__

    console.print(f"ClickUp Toolkit CLI v{__version__}")


async def async_main() -> None:
    """Async wrapper for CLI commands that need async support."""
    app()


def main() -> None:
    """Main entry point for the CLI."""
    try:
        app()
    except KeyboardInterrupt:
        console.print("\n[yellow]Cancelled by user[/yellow]")
        raise typer.Exit(1) from None
    except Exception as e:
        console.print(f"[red]Error: {e}[/red]")
        raise typer.Exit(1) from e


if __name__ == "__main__":
    main()<|MERGE_RESOLUTION|>--- conflicted
+++ resolved
@@ -104,18 +104,9 @@
 
         console.print(table)
 
-<<<<<<< HEAD
-        if not client_id or not client_secret:
-            console.print("\n[yellow]⚠️  No API credentials configured.[/yellow]")
+        if not has_token:
+            console.print("\n[yellow]⚠️  No API token configured.[/yellow]")
             console.print("💡 Run '[bold]clickup setup wizard[/bold]' to get started.")
-=======
-        if not has_token:
-            console.print(
-                "\n[yellow]⚠️  No API token configured. Set CLICKUP_API_KEY environment variable "
-                "or use 'clickup config set-token <token>'.[/yellow]"
-            )
-            console.print("💡 Get your API token from ClickUp Settings > Apps > API Token")
->>>>>>> cac0c950
         else:
             console.print("\n💡 Run '[bold]clickup setup wizard[/bold]' to configure your defaults.")
             console.print("   Use '[bold]clickup config switch-workspace[/bold]' to change workspace.")
