"""Tests for configuration management."""

import pytest

from clickup.core import Config


def test_config_creation(temp_config_dir):
    """Test configuration creation."""
    config = Config(config_path=temp_config_dir / "config.json")
    assert config.config_path.parent == temp_config_dir
    assert config.get("api_token") is None


def test_set_api_token(temp_config_dir):
    """Test setting API token."""
    config = Config(config_path=temp_config_dir / "config.json")
    config.set_api_token("test_token")

    assert config.get_api_token() == "test_token"
    assert config.config.api_token == "test_token"


def test_config_persistence(temp_config_dir):
    """Test configuration persistence."""
    config_path = temp_config_dir / "config.json"

    # Create and save config
    config1 = Config(config_path=config_path)
    config1.set_api_token("test_token")
    config1.set("default_team_id", "123456")

    # Load config again
    config2 = Config(config_path=config_path)
    assert config2.get_api_token() == "test_token"
    assert config2.get("default_team_id") == "123456"


def test_config_headers(temp_config_dir):
    """Test HTTP headers generation."""
    config = Config(config_path=temp_config_dir / "config.json")
    config.set_api_token("test_token")

    headers = config.get_headers()
    assert headers["Authorization"] == "test_token"
    assert headers["Content-Type"] == "application/json"


def test_config_headers_no_token(temp_config_dir, monkeypatch):
    """Test headers generation without token."""
<<<<<<< HEAD
    # Clear environment variables that might provide credentials
    monkeypatch.delenv("CLICKUP_API_TOKEN", raising=False)
    monkeypatch.delenv("CLICKUP_API_KEY", raising=False)
    monkeypatch.delenv("CLICKUP_CLIENT_ID", raising=False)
    monkeypatch.delenv("CLICKUP_CLIENT_SECRET", raising=False)
    monkeypatch.delenv("CLICKUP_TOKEN", raising=False)
    monkeypatch.delenv("CLICKUP_ACCESS_TOKEN", raising=False)
=======
    # Clear all possible token environment variables
    monkeypatch.delenv("CLICKUP_API_TOKEN", raising=False)
    monkeypatch.delenv("CLICKUP_API_KEY", raising=False)
    monkeypatch.delenv("CLICKUP_TOKEN", raising=False)
    monkeypatch.delenv("CLICKUP_ACCESS_TOKEN", raising=False)
    monkeypatch.delenv("CLICKUP_CLIENT_ID", raising=False)
    monkeypatch.delenv("CLICKUP_CLIENT_SECRET", raising=False)
>>>>>>> cac0c950

    config = Config(config_path=temp_config_dir / "config.json")

    with pytest.raises(ValueError, match="ClickUp API token not configured"):
        config.get_headers()


def test_set_invalid_key(temp_config_dir):
    """Test setting invalid configuration key."""
    config = Config(config_path=temp_config_dir / "config.json")

    with pytest.raises(ValueError, match="Unknown configuration key"):
        config.set("invalid_key", "value")


def test_default_values(temp_config_dir):
    """Test default configuration values."""
    config = Config(config_path=temp_config_dir / "config.json")

    assert config.get("base_url") == "https://api.clickup.com/api/v2"
    assert config.get("timeout") == 30
    assert config.get("max_retries") == 3
    assert config.get("output_format") == "table"
    assert config.get("colors") is True


def test_config_from_env(temp_config_dir, monkeypatch):
    """Test loading configuration from environment variables."""
    monkeypatch.setenv("CLICKUP_API_TOKEN", "env_token")
    monkeypatch.setenv("CLICKUP_DEFAULT_TEAM_ID", "env_team")

    config = Config(config_path=temp_config_dir / "config.json")
    assert config.get_api_token() == "env_token"
    assert config.get("default_team_id") == "env_team"


def test_config_file_precedence(temp_config_dir, monkeypatch):
    """Test that config file takes precedence over environment."""
    monkeypatch.setenv("CLICKUP_API_TOKEN", "env_token")

    config = Config(config_path=temp_config_dir / "config.json")
    config.set_api_token("file_token")

    assert config.get_api_token() == "file_token"<|MERGE_RESOLUTION|>--- conflicted
+++ resolved
@@ -5,8 +5,12 @@
 from clickup.core import Config
 
 
-def test_config_creation(temp_config_dir):
+def test_config_creation(temp_config_dir, monkeypatch):
     """Test configuration creation."""
+    # Clear environment variables to ensure clean test
+    monkeypatch.delenv("CLICKUP_API_TOKEN", raising=False)
+    monkeypatch.delenv("CLICKUP_API_KEY", raising=False)
+
     config = Config(config_path=temp_config_dir / "config.json")
     assert config.config_path.parent == temp_config_dir
     assert config.get("api_token") is None
@@ -21,8 +25,12 @@
     assert config.config.api_token == "test_token"
 
 
-def test_config_persistence(temp_config_dir):
+def test_config_persistence(temp_config_dir, monkeypatch):
     """Test configuration persistence."""
+    # Clear environment variables to ensure clean test
+    monkeypatch.delenv("CLICKUP_API_TOKEN", raising=False)
+    monkeypatch.delenv("CLICKUP_API_KEY", raising=False)
+
     config_path = temp_config_dir / "config.json"
 
     # Create and save config
@@ -48,15 +56,6 @@
 
 def test_config_headers_no_token(temp_config_dir, monkeypatch):
     """Test headers generation without token."""
-<<<<<<< HEAD
-    # Clear environment variables that might provide credentials
-    monkeypatch.delenv("CLICKUP_API_TOKEN", raising=False)
-    monkeypatch.delenv("CLICKUP_API_KEY", raising=False)
-    monkeypatch.delenv("CLICKUP_CLIENT_ID", raising=False)
-    monkeypatch.delenv("CLICKUP_CLIENT_SECRET", raising=False)
-    monkeypatch.delenv("CLICKUP_TOKEN", raising=False)
-    monkeypatch.delenv("CLICKUP_ACCESS_TOKEN", raising=False)
-=======
     # Clear all possible token environment variables
     monkeypatch.delenv("CLICKUP_API_TOKEN", raising=False)
     monkeypatch.delenv("CLICKUP_API_KEY", raising=False)
@@ -64,7 +63,6 @@
     monkeypatch.delenv("CLICKUP_ACCESS_TOKEN", raising=False)
     monkeypatch.delenv("CLICKUP_CLIENT_ID", raising=False)
     monkeypatch.delenv("CLICKUP_CLIENT_SECRET", raising=False)
->>>>>>> cac0c950
 
     config = Config(config_path=temp_config_dir / "config.json")
 
